/*
 *  ircd-ratbox: A slightly useful ircd.
 *  m_error.c: Handles error messages from the other end.
 *
 *  Copyright (C) 1990 Jarkko Oikarinen and University of Oulu, Co Center
 *  Copyright (C) 1996-2002 Hybrid Development Team
 *  Copyright (C) 2002-2005 ircd-ratbox development team
 *
 *  This program is free software; you can redistribute it and/or modify
 *  it under the terms of the GNU General Public License as published by
 *  the Free Software Foundation; either version 2 of the License, or
 *  (at your option) any later version.
 *
 *  This program is distributed in the hope that it will be useful,
 *  but WITHOUT ANY WARRANTY; without even the implied warranty of
 *  MERCHANTABILITY or FITNESS FOR A PARTICULAR PURPOSE.  See the
 *  GNU General Public License for more details.
 *
 *  You should have received a copy of the GNU General Public License
 *  along with this program; if not, write to the Free Software
 *  Foundation, Inc., 59 Temple Place, Suite 330, Boston, MA  02111-1307
 *  USA
 */

#include "stdinc.h"
#include "client.h"
#include "common.h"
#include "ircd.h"
#include "numeric.h"
#include "send.h"
#include "msg.h"
#include "modules.h"
#include "logger.h"
#include "s_conf.h"

static const char error_desc[] =
	"Provides the ERROR command for clients and servers";

static void m_error(struct MsgBuf *, struct Client *, struct Client *, int, const char **);
static void ms_error(struct MsgBuf *, struct Client *, struct Client *, int, const char **);

struct Message error_msgtab = {
	"ERROR", 0, 0, 0, 0,
	{{m_error, 0}, mg_ignore, mg_ignore, {ms_error, 0}, mg_ignore, mg_ignore}
};

mapi_clist_av1 error_clist[] = {
	&error_msgtab, NULL
};

DECLARE_MODULE_AV2(error, NULL, NULL, error_clist, NULL, NULL, NULL, NULL, error_desc);

/* Determine whether an ERROR message is safe to show (no IP address in it) */
static bool
is_safe_error(const char *message)
{
	char prefix2[100];
	const char *p;

	if (!strncmp(message, "Closing Link: 127.0.0.1 (", 25))
		return true;
	snprintf(prefix2, sizeof prefix2,
			"Closing Link: 127.0.0.1 %s (", me.name);
	if (!strncmp(message, prefix2, strlen(prefix2)))
		return true;
	if (!strncmp(message, "Restart by ", 11))
		return true;
	if (!strncmp(message, "Terminated by ", 14))
		return true;

<<<<<<< HEAD
	if (!ircncmp(message, "Closing Link", 12))
		return false;
=======
	if (!strncmp(message, "Closing Link", 12))
		return 0;
>>>>>>> 92a50536
	if (strchr(message, '['))
		return false;
	p = strchr(message, '.');
	if (p != NULL && p[1] != '\0')
		return false;
	if (strchr(message, ':'))
		return false;

	return true;
}

/*
 * Note: At least at protocol level ERROR has only one parameter,
 * although this is called internally from other functions
 * --msa
 *
 *      parv[*] = parameters
 */
static void
m_error(struct MsgBuf *msgbuf_p, struct Client *client_p, struct Client *source_p, int parc, const char *parv[])
{
	const char *para;
	int hideit = ConfigFileEntry.hide_error_messages;

	para = (parc > 1 && *parv[1] != '\0') ? parv[1] : "<>";

	if (IsAnyServer(client_p))
	{
		ilog(L_SERVER, "Received ERROR message from %s: %s",
		     log_client_name(source_p, SHOW_IP), para);
	}

	if(is_safe_error(para))
		hideit = 0;
	if(IsAnyServer(client_p))
	{
		if (hideit < 2)
			sendto_realops_snomask(SNO_GENERAL, hideit ? L_ADMIN : (is_remote_connect(client_p) ? L_NETWIDE : L_ALL),
					"ERROR :from %s -- %s",
					client_p->name, para);
		if (hideit > 0)
			sendto_realops_snomask(SNO_GENERAL, (hideit == 1 ? L_OPER : L_ALL) | (is_remote_connect(client_p) ? L_NETWIDE : L_ALL),
					"ERROR :from %s -- <hidden>",
					client_p->name);
	}

	exit_client(client_p, source_p, source_p, "ERROR");
}

static void
ms_error(struct MsgBuf *msgbuf_p, struct Client *client_p, struct Client *source_p, int parc, const char *parv[])
{
	const char *para;
	int hideit = ConfigFileEntry.hide_error_messages;

	para = (parc > 1 && *parv[1] != '\0') ? parv[1] : "<>";

	ilog(L_SERVER, "Received ERROR message from %s: %s",
	     log_client_name(source_p, SHOW_IP), para);

	if(is_safe_error(para))
		hideit = 0;
	if(hideit == 2)
		return;

	if(client_p == source_p)
	{
		sendto_realops_snomask(SNO_GENERAL, hideit ? L_ADMIN : L_ALL, "ERROR :from %s -- %s",
				     client_p->name, para);
	}
	else
	{
		sendto_realops_snomask(SNO_GENERAL, hideit ? L_ADMIN : L_ALL, "ERROR :from %s via %s -- %s",
				     source_p->name, client_p->name, para);
	}
}<|MERGE_RESOLUTION|>--- conflicted
+++ resolved
@@ -68,13 +68,8 @@
 	if (!strncmp(message, "Terminated by ", 14))
 		return true;
 
-<<<<<<< HEAD
-	if (!ircncmp(message, "Closing Link", 12))
+	if (!strncmp(message, "Closing Link", 12))
 		return false;
-=======
-	if (!strncmp(message, "Closing Link", 12))
-		return 0;
->>>>>>> 92a50536
 	if (strchr(message, '['))
 		return false;
 	p = strchr(message, '.');
