--- conflicted
+++ resolved
@@ -21,10 +21,7 @@
 #include "authd.h"
 #include "dns.h"
 #include "provider.h"
-<<<<<<< HEAD
-=======
 #include "notice.h"
->>>>>>> 77e2997b
 
 #define MAXPARA 10
 
@@ -36,12 +33,8 @@
 authd_cmd_handler authd_cmd_handlers[256] = {
 	['C'] = handle_new_connection,
 	['D'] = resolve_dns,
-<<<<<<< HEAD
-	['H'] = handle_reload,
-=======
 	['O'] = handle_options,
 	['R'] = handle_reload,
->>>>>>> 77e2997b
 	['S'] = handle_stat,
 };
 
